# Functions for translating variables between different data sources
import importlib.resources
import typing

import pandas as pd

import ccao.data

# Load the default variable dictionary
_data_path = importlib.resources.files(ccao.data)
vars_dict = pd.read_csv(str(_data_path / "vars_dict.csv"), dtype=str)

# Prefix we use to identify variable name columns in the variable dictionary
VAR_NAME_PREFIX = "var_name"


def vars_rename(
    data: typing.Union[typing.List[str], pd.DataFrame],
    names_from: str,
    names_to: str,
    output_type: str = "inplace",
    dictionary: typing.Optional[pd.DataFrame] = None,
) -> typing.Union[typing.List[str], pd.DataFrame]:
    """
    Rename variables from one naming convention to another.

    This function renames columns in a dataset based on a dictionary that maps
    names from one convention to another. It can rename columns in-place or return
    a character vector of renamed columns, behavior that is configurable using
    the `output_type` argument.

    :param data:
        DataFrame or list of column names to rename.
        If a DataFrame, renames columns directly.
    :type data: pandas.DataFrame or list[str]

    :param names_from:
        The source naming convention to rename from.
        Must match a key in the dictionary.
    :type names_from: str

    :param names_to:
        The target naming convention to rename to.
        Must match a key in the dictionary.
    :type names_to: str

    :param output_type:
        Output type. Either ``"inplace"``, which mutates the input data frame,
        or ``"vector"``, which returns a list of strings with the construction
        new_col_name = old_col_name.
    :type output_type: str

    :param dictionary:
        The dictionary for mapping column names.
        Must contain keys like ``var_name_<names_from>`` and ``var_name_<names_to>``.
    :type dictionary: pandas.DataFrame

    :raises ValueError: If required arguments are invalid or the dictionary does not meet format requirements.
    :raises TypeError: If ``data`` is neither a DataFrame nor a list of column names.

    :return:
        Either the input data with renamed columns if ``output_type`` is
        ``"inplace"`` and the input data is a DataFrame, otherwise a list of
        renamed columns.
    :rtype: pandas.DataFrame or list[str]

    :example:

    .. code-block:: python

        import ccao

        ccao.vars_rename(
            data=["char_yrblt"],
            names_from="athena",
            names_to="pretty",
            output_type="vector"
        )
    """
    # Validate the dictionary schema
    dictionary = dictionary if dictionary is not None else vars_dict
    if dictionary.empty:
        raise ValueError("dictionary must be a non-empty pandas DataFrame")

    # Make sure the dictionary contains variable columns
    dictionary_var_columns = [
        col
        for col in list(dictionary.columns.values)
        if col.startswith(VAR_NAME_PREFIX)
    ]
    if not len(dictionary_var_columns) >= 2:
        raise ValueError(
            f"dictionary must contain at least two columns starting with "
            f"{VAR_NAME_PREFIX}"
        )

    # Get a list of possible names_from and names_to from dictionary
    possible_names_args = [
        col.replace(f"{VAR_NAME_PREFIX}_", "")
        for col in dictionary_var_columns
    ]

    # If names arguments aren't possible, throw error and list possible names
    for label, var in [("names_from", names_from), ("names_to", names_to)]:
        if var not in possible_names_args:
            raise ValueError(
                f"{label} must be one of {possible_names_args} (got '{var}')"
            )

    # Validate output type
    if output_type not in ["inplace", "vector"]:
        raise ValueError("output_type must be one of 'inplace' or 'vector'")

    # Get a mapping from names_from to names_to
    from_ = f"{VAR_NAME_PREFIX}_{names_from}"
    to = f"{VAR_NAME_PREFIX}_{names_to}"
    mapping = dict(zip(dictionary[from_], dictionary[to]))

    # Handle output differently depending on the input and output type args
    if isinstance(data, pd.DataFrame):
        if output_type == "inplace":
            data.rename(columns=mapping, inplace=True)
            return data
        else:
            return [mapping.get(col, col) for col in list(data.columns.values)]
    else:
        # If the input data is a list, it's not possible to update it inplace,
        # so ignore that argument
        return [mapping.get(col, col) for col in data]


def vars_recode(
    data: pd.DataFrame,
<<<<<<< HEAD
    cols: list[str] | None = None,
    code_type: str = "long",
    as_factor: bool = True,
    dictionary: pd.DataFrame | None = None,
=======
    cols: typing.Optional[typing.List[str]] = None,
    code_type: str = "long",
    as_factor: bool = True,
    dictionary: typing.Optional[pd.DataFrame] = None,
>>>>>>> 2b027d45
) -> pd.DataFrame:
    """
    Replace numerically coded variables with human-readable values.

    The system of record stores characteristic values in a numerically encoded
    format. This function can be used to translate those values into a
    human-readable format. For example, EXT_WALL = 2 will become
    EXT_WALL = "Masonry". Note that the values and their translations
    must be specified via a user-defined dictionary. The default dictionary is
    :data:`vars_dict`.

    Options for ``code_type`` are:

    - ``"long"``, which transforms EXT_WALL = 1 to EXT_WALL = Frame
    - ``"short"``, which transforms EXT_WALL = 1 to EXT_WALL = FRME
    - ``"code"``, which keeps the original values (useful for removing
      improperly coded values, see the note below)

    :param data:
        A pandas DataFrame with columns to have values replaced.
    :type data: pandas.DataFrame

    :param cols:
        A list of column names to be transformed, or ``None`` to select all columns.
    :type cols: list[str]

    :param code_type:
        The recoding type. See description above for options.
    :type code_type: str

    :param as_factor:
        If True, re-encoded values will be returned as categorical variables
        (pandas Categorical).
        If False, re-encoded values will be returned as plain strings.
    :type as_factor: bool

    :param dictionary:
        A pandas DataFrame representing the dictionary used to translate
        encodings.
    :type dictionary: pandas.DataFrame

    :raises ValueError:
        If the dictionary is missing required columns or if invalid input is
        provided.

    :return:
        The input DataFrame with re-encoded values for the specified columns.
    :rtype: pandas.DataFrame

    .. note::
        Values which are in the data but are NOT in the dictionary will be
        converted to NaN.

    :example:

    .. code-block:: python

        import ccao

        sample_data = ccao.sample_athena

        # Defaults to `long` code type
        ccao.vars_recode(data=sample_data)

        # Recode to `short` code type
        ccao.vars_recode(data=sample_data, code_type="short")

        # Recode only specified columns
        ccao.vars_recode(data=sample_data, cols="GAR1_SIZE")
    """
    # Validate the dictionary schema
    dictionary = dictionary if dictionary is not None else vars_dict
    if dictionary.empty:
        raise ValueError("dictionary must be a non-empty pandas DataFrame")

    required_columns = {
        "var_code",
        "var_value",
        "var_value_short",
        "var_type",
        "var_data_type",
    }
    if not required_columns.issubset(dictionary.columns):
        raise ValueError(
            "Input dictionary must contain the following columns: "
            f"{', '.join(required_columns)}"
        )

    if not any(col.startswith("var_name_") for col in dictionary.columns):
        raise ValueError(
            "Input dictionary must contain at least one var_name_ column"
        )

    if code_type not in ["short", "long", "code"]:
        raise ValueError("code_type must be one of 'short', 'long', or 'code'")

    # Filter the dictionary for categoricals only and and pivot it longer for
    # easier lookup
    dict_long = dictionary[
        (dictionary["var_type"] == "char")
        & (dictionary["var_data_type"] == "categorical")
    ]
    dict_long = dict_long.melt(
        id_vars=["var_code", "var_value", "var_value_short"],
        value_vars=[
            col for col in dictionary.columns if col.startswith("var_name_")
        ],
        value_name="var_name",
        var_name="var_type",
    )
    dict_long_pkey = ["var_code", "var_value", "var_value_short", "var_name"]
    dict_long = dict_long[dict_long_pkey]
    dict_long = dict_long.drop_duplicates(subset=dict_long_pkey)

    # Map the code type to its internal representation in the dictionary
    values_to = {
        "code": "var_code",
        "long": "var_value",
        "short": "var_value_short",
    }[code_type]

    # Function to apply to each column to remap column values based on the
    # vars dict
    def transform_column(
        col: pd.Series, var_name: str, values_to: str, as_factor: bool
<<<<<<< HEAD
    ) -> pd.Series | pd.Categorical:
=======
    ) -> typing.Union[pd.Series, pd.Categorical]:
>>>>>>> 2b027d45
        if var_name in dict_long["var_name"].values:
            var_rows = dict_long[dict_long["var_name"] == var_name]
            # Get a dictionary mapping the possible codes to their values.
            # Use `var_code` as the index (keys) for the dictionary, unless
            # we're selecting `var_code`, in which case we can't set it as the
            # index and use it for values
            var_dict = (
                {code: code for code in var_rows["var_code"].tolist()}
                if values_to == "var_code"
                else var_rows.copy().set_index("var_code")[values_to].to_dict()
            )
            if as_factor:
                return pd.Categorical(
                    col.map(var_dict), categories=list(var_dict.values())
                )
            else:
                return col.map(var_dict)
        return col

    # Recode specified columns, or all columns if none were specified
    cols = cols or data.columns
    for var_name in cols:
        if var_name in data.columns:
            data[var_name] = transform_column(
                data[var_name], var_name, values_to, as_factor
            )

    return data<|MERGE_RESOLUTION|>--- conflicted
+++ resolved
@@ -131,17 +131,10 @@
 
 def vars_recode(
     data: pd.DataFrame,
-<<<<<<< HEAD
-    cols: list[str] | None = None,
-    code_type: str = "long",
-    as_factor: bool = True,
-    dictionary: pd.DataFrame | None = None,
-=======
     cols: typing.Optional[typing.List[str]] = None,
     code_type: str = "long",
     as_factor: bool = True,
     dictionary: typing.Optional[pd.DataFrame] = None,
->>>>>>> 2b027d45
 ) -> pd.DataFrame:
     """
     Replace numerically coded variables with human-readable values.
@@ -267,11 +260,7 @@
     # vars dict
     def transform_column(
         col: pd.Series, var_name: str, values_to: str, as_factor: bool
-<<<<<<< HEAD
-    ) -> pd.Series | pd.Categorical:
-=======
     ) -> typing.Union[pd.Series, pd.Categorical]:
->>>>>>> 2b027d45
         if var_name in dict_long["var_name"].values:
             var_rows = dict_long[dict_long["var_name"] == var_name]
             # Get a dictionary mapping the possible codes to their values.
